/* Copyright (c) 2019 The Brave Authors. All rights reserved.
 * This Source Code Form is subject to the terms of the Mozilla Public
 * License, v. 2.0. If a copy of the MPL was not distributed with this file,
 * You can obtain one at http://mozilla.org/MPL/2.0/. */

package org.chromium.chrome.browser;

import android.app.Activity;
import android.app.NotificationChannel;
import android.app.NotificationManager;
import android.content.Context;
import android.content.Intent;
import android.content.SharedPreferences;
import android.content.pm.PackageManager;
import android.content.pm.ResolveInfo;
import android.net.Uri;
import android.os.Build;
import android.provider.Settings;
import android.view.Gravity;
import android.view.LayoutInflater;
import android.view.View;
import android.view.ViewGroup;

import org.chromium.base.ApplicationStatus;
import org.chromium.base.CommandLine;
import org.chromium.base.ContextUtils;
import org.chromium.base.Log;
import org.chromium.base.annotations.JNINamespace;
import org.chromium.chrome.R;
import org.chromium.chrome.browser.BraveSyncWorker;
import org.chromium.chrome.browser.ChromeSwitches;
import org.chromium.chrome.browser.bookmarks.BookmarkBridge;
import org.chromium.chrome.browser.bookmarks.BookmarkModel;
import org.chromium.chrome.browser.notifications.BraveSetDefaultBrowserNotificationService;
import org.chromium.chrome.browser.onboarding.OnboardingActivity;
import org.chromium.chrome.browser.onboarding.OnboardingPrefManager;
import org.chromium.chrome.browser.preferences.BraveSearchEngineUtils;
import org.chromium.chrome.browser.preferences.Pref;
import org.chromium.chrome.browser.preferences.PrefServiceBridge;
import org.chromium.chrome.browser.tab.Tab;
import org.chromium.chrome.browser.tabmodel.TabLaunchType;
import org.chromium.chrome.browser.tabmodel.TabModel;
import org.chromium.chrome.browser.tabmodel.TabModelUtils;
import org.chromium.chrome.browser.tabmodel.TabSelectionType;
import org.chromium.chrome.browser.toolbar.top.BraveToolbarLayout;
import org.chromium.chrome.browser.util.UrlConstants;
<<<<<<< HEAD
import org.chromium.chrome.browser.preferences.BackgroundImagesPreferences;
=======
import org.chromium.components.bookmarks.BookmarkId;
import org.chromium.components.bookmarks.BookmarkType;
>>>>>>> 533d7fd8
import org.chromium.ui.widget.Toast;

/**
 * Brave's extension for ChromeActivity
 */
@JNINamespace("chrome::android")
public abstract class BraveActivity extends ChromeActivity {
    public static final int SITE_BANNER_REQUEST_CODE = 33;
    public static final String ADD_FUNDS_URL = "chrome://rewards/#add-funds";
    public static final String REWARDS_SETTINGS_URL = "chrome://rewards/";
    public static final String REWARDS_AC_SETTINGS_URL = "chrome://rewards/contribute";
    public static final String REWARDS_LEARN_MORE_URL = "https://brave.com/faq-rewards/#unclaimed-funds";
    private static final String PREF_CLOSE_TABS_ON_EXIT = "close_tabs_on_exit";

    /**
     * Settings for sending local notification reminders.
     */
    public static final String CHANNEL_ID = "com.brave.browser";
    public static final String ANDROID_SETUPWIZARD_PACKAGE_NAME = "com.google.android.setupwizard";
    public static final String ANDROID_PACKAGE_NAME = "android";
    public static final String BRAVE_BLOG_URL = "http://www.brave.com/blog";

    // Sync worker
    public BraveSyncWorker mBraveSyncWorker;

    @Override
    public void onResumeWithNative() {
        super.onResumeWithNative();
        nativeRestartStatsUpdater();
    }

    @Override
    public void onStartWithNative() {
        super.onStartWithNative();

        // Disable NTP suggestions
        PrefServiceBridge.getInstance().setBoolean(Pref.NTP_ARTICLES_SECTION_ENABLED, false);
        PrefServiceBridge.getInstance().setBoolean(Pref.NTP_ARTICLES_LIST_VISIBLE, false);
    }

    @Override
    public boolean onMenuOrKeyboardAction(int id, boolean fromMenu) {
        if (super.onMenuOrKeyboardAction(id, fromMenu)) {
            return true;
        }

        if (getActivityTab() == null) {
            return false;
        } else if (id == R.id.exit_id) {
            ApplicationLifetime.terminate(false);
        } else if (id == R.id.set_default_browser) {
            handleBraveSetDefaultBrowserDialog();
        } else if (id == R.id.brave_rewards_id) {
            openNewOrSelectExistingTab(REWARDS_SETTINGS_URL);
        } else {
            return false;
        }

        return true;
    }

    @Override
    public void initializeState() {
        super.initializeState();
        if (isNoRestoreState()) {
            CommandLine.getInstance().appendSwitch(ChromeSwitches.NO_RESTORE_STATE);
        }

        BraveSearchEngineUtils.initializeBraveSearchEngineStates(getTabModelSelector());
    }

    @Override
    public void onResume() {
        super.onResume();

        Tab tab = getActivityTab();
        if (tab == null)
            return;

        // Set proper active DSE whenever brave returns to foreground.
        // If active tab is private, set private DSE as an active DSE.
        BraveSearchEngineUtils.updateActiveDSE(tab.isIncognito());
    }

    @Override
    public void onPause() {
        super.onPause();

        Tab tab = getActivityTab();
        if (tab == null)
            return;

        // Set normal DSE as an active DSE when brave goes in background
        // because currently set DSE is used by outside of brave(ex, brave search widget).
        if (tab.isIncognito()) {
            BraveSearchEngineUtils.updateActiveDSE(false);
        }
    }

    @Override
    public void performPostInflationStartup() {
        super.performPostInflationStartup();

        createNotificationChannel();
        setupBraveSetDefaultBrowserNotification();
    }

    @Override
    public void finishNativeInitialization() {
        super.finishNativeInitialization();

<<<<<<< HEAD
        int appOpenCount = ContextUtils.getAppSharedPreferences().getInt(BackgroundImagesPreferences.PREF_APP_OPEN_COUNT, 0);
        BackgroundImagesPreferences.setOnPreferenceValue(BackgroundImagesPreferences.PREF_APP_OPEN_COUNT , appOpenCount+1);
=======
        Context app = ContextUtils.getApplicationContext();
        if (null != app && (this instanceof ChromeTabbedActivity)) {
            mBraveSyncWorker = new BraveSyncWorker(app);
        }
>>>>>>> 533d7fd8

        OnboardingActivity onboardingActivity = null;
        for (Activity ref : ApplicationStatus.getRunningActivities()) {
            if (!(ref instanceof OnboardingActivity)) continue;

            onboardingActivity = (OnboardingActivity) ref;
        }

        if (onboardingActivity == null) {
            OnboardingPrefManager.getInstance().showOnboarding(this, false);
        }
    }

    @Override
    public void addOrEditBookmark(final Tab tabToBookmark) {
        long tempBookmarkId = BookmarkBridge.getUserBookmarkIdForTab(tabToBookmark);
        final boolean bCreateBookmark = (BookmarkId.INVALID_ID == tempBookmarkId);

        super.addOrEditBookmark(tabToBookmark);

        final long bookmarkId = BookmarkBridge.getUserBookmarkIdForTab(tabToBookmark);
        final BookmarkModel bookmarkModel = new BookmarkModel();

        bookmarkModel.finishLoadingBookmarkModel(() -> {
            // Gives up the bookmarking if the tab is being destroyed.
            BookmarkId newBookmarkId = new BookmarkId(bookmarkId, BookmarkType.NORMAL);
            if (!tabToBookmark.isClosing() && tabToBookmark.isInitialized()) {
                if (null != mBraveSyncWorker && null != newBookmarkId) {
                    mBraveSyncWorker.CreateUpdateBookmark(bCreateBookmark, bookmarkModel.getBookmarkById(newBookmarkId));
                    bookmarkModel.destroy();
                }
            }
            bookmarkModel.destroy();
        });
    }

    private void createNotificationChannel() {
        Context context = ContextUtils.getApplicationContext();
        // Create the NotificationChannel, but only on API 26+ because
        // the NotificationChannel class is new and not in the support library
        if (Build.VERSION.SDK_INT >= Build.VERSION_CODES.O) {
            CharSequence name = "Brave Browser";
            String description = "Notification channel for Brave Browser";
            int importance = NotificationManager.IMPORTANCE_DEFAULT;
            NotificationChannel channel = new NotificationChannel(CHANNEL_ID, name, importance);
            channel.setDescription(description);
            // Register the channel with the system; you can't change the importance
            // or other notification behaviors after this
            NotificationManager notificationManager = getSystemService(NotificationManager.class);
            notificationManager.createNotificationChannel(channel);
        }
    }

    private void setupBraveSetDefaultBrowserNotification() {
        Context context = ContextUtils.getApplicationContext();
        if (BraveSetDefaultBrowserNotificationService.isBraveSetAsDefaultBrowser(this)) {
            // Don't ask again
            return;
        }
        Intent intent = new Intent(context, BraveSetDefaultBrowserNotificationService.class);
        context.sendBroadcast(intent);
    }

    private boolean isNoRestoreState() {
        return ContextUtils.getAppSharedPreferences().getBoolean(PREF_CLOSE_TABS_ON_EXIT, false);
    }

    private void handleBraveSetDefaultBrowserDialog() {
        /* (Albert Wang): Default app settings didn't get added until API 24
         * https://developer.android.com/reference/android/provider/Settings#ACTION_MANAGE_DEFAULT_APPS_SETTINGS
         */
        Intent browserIntent =
                new Intent(Intent.ACTION_VIEW, Uri.parse(UrlConstants.HTTP_URL_PREFIX));
        boolean supportsDefault = Build.VERSION.SDK_INT >= Build.VERSION_CODES.N;
        ResolveInfo resolveInfo = getPackageManager().resolveActivity(
                browserIntent, supportsDefault ? PackageManager.MATCH_DEFAULT_ONLY : 0);
        Context context = ContextUtils.getApplicationContext();
        if (BraveSetDefaultBrowserNotificationService.isBraveSetAsDefaultBrowser(this)) {
            Toast toast = Toast.makeText(
                    context, R.string.brave_already_set_as_default_browser, Toast.LENGTH_LONG);
            toast.show();
            return;
        }
        if (supportsDefault) {
            if (resolveInfo.activityInfo.packageName.equals(ANDROID_SETUPWIZARD_PACKAGE_NAME)
                    || resolveInfo.activityInfo.packageName.equals(ANDROID_PACKAGE_NAME)) {
                LayoutInflater inflater = getLayoutInflater();
                View layout = inflater.inflate(R.layout.brave_set_default_browser_dialog,
                        (ViewGroup) findViewById(R.id.brave_set_default_browser_toast_container));

                Toast toast = new Toast(context);
                toast.setDuration(Toast.LENGTH_LONG);
                toast.setView(layout);
                toast.setGravity(Gravity.TOP, 0, 40);
                toast.show();
                Intent intent = new Intent(Intent.ACTION_VIEW, Uri.parse(BRAVE_BLOG_URL));
                intent.addFlags(Intent.FLAG_ACTIVITY_NEW_TASK);
                context.startActivity(intent);
            } else {
                Intent intent = new Intent(Settings.ACTION_MANAGE_DEFAULT_APPS_SETTINGS);
                intent.addFlags(Intent.FLAG_ACTIVITY_NEW_TASK);
                context.startActivity(intent);
            }
        } else {
            if (resolveInfo.activityInfo.packageName.equals(ANDROID_SETUPWIZARD_PACKAGE_NAME)
                    || resolveInfo.activityInfo.packageName.equals(ANDROID_PACKAGE_NAME)) {
                // (Albert Wang): From what I've experimented on 6.0,
                // default browser popup is in the middle of the screen for
                // these versions. So we shouldn't show the toast.
                Intent intent = new Intent(Intent.ACTION_VIEW, Uri.parse(BRAVE_BLOG_URL));
                intent.addFlags(Intent.FLAG_ACTIVITY_NEW_TASK);
                context.startActivity(intent);
            } else {
                Toast toast = Toast.makeText(
                        context, R.string.brave_default_browser_go_to_settings, Toast.LENGTH_LONG);
                toast.show();
                return;
            }
        }
    }

    public void OnRewardsPanelDismiss() {
        BraveToolbarLayout layout = (BraveToolbarLayout)findViewById(R.id.toolbar);
        assert layout != null;
        if (layout != null) {
            layout.onRewardsPanelDismiss();
        }
    }

    public void openNewOrSelectExistingTab(String url) {
        TabModel tabModel = getCurrentTabModel();
        int tabRewardsIndex = TabModelUtils.getTabIndexByUrl(tabModel, url);

        // Find if tab exists
        if (tabRewardsIndex != TabModel.INVALID_TAB_INDEX){
            Tab tab = tabModel.getTabAt(tabRewardsIndex);
            // Moving tab forward
            if (!getActivityTab().equals(tab)){
                tabModel.moveTab(tab.getId(), tabModel.getCount());
                tabModel.setIndex(
                        TabModelUtils.getTabIndexById(tabModel, tab.getId()),
                        TabSelectionType.FROM_USER);
            }
        } else { // Open a new tab
            getTabCreator(false).launchUrl(url, TabLaunchType.FROM_CHROME_UI);
        }
    }

    private native void nativeRestartStatsUpdater();
}<|MERGE_RESOLUTION|>--- conflicted
+++ resolved
@@ -44,12 +44,9 @@
 import org.chromium.chrome.browser.tabmodel.TabSelectionType;
 import org.chromium.chrome.browser.toolbar.top.BraveToolbarLayout;
 import org.chromium.chrome.browser.util.UrlConstants;
-<<<<<<< HEAD
 import org.chromium.chrome.browser.preferences.BackgroundImagesPreferences;
-=======
 import org.chromium.components.bookmarks.BookmarkId;
 import org.chromium.components.bookmarks.BookmarkType;
->>>>>>> 533d7fd8
 import org.chromium.ui.widget.Toast;
 
 /**
@@ -161,15 +158,13 @@
     public void finishNativeInitialization() {
         super.finishNativeInitialization();
 
-<<<<<<< HEAD
         int appOpenCount = ContextUtils.getAppSharedPreferences().getInt(BackgroundImagesPreferences.PREF_APP_OPEN_COUNT, 0);
         BackgroundImagesPreferences.setOnPreferenceValue(BackgroundImagesPreferences.PREF_APP_OPEN_COUNT , appOpenCount+1);
-=======
+      
         Context app = ContextUtils.getApplicationContext();
         if (null != app && (this instanceof ChromeTabbedActivity)) {
             mBraveSyncWorker = new BraveSyncWorker(app);
         }
->>>>>>> 533d7fd8
 
         OnboardingActivity onboardingActivity = null;
         for (Activity ref : ApplicationStatus.getRunningActivities()) {
