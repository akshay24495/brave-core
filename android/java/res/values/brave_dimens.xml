<?xml version="1.0" encoding="utf-8"?>
<!-- Copyright (c) 2019 The Brave Authors. All rights reserved.
     This Source Code Form is subject to the terms of the Mozilla Public
     License, v. 2.0. If a copy of the MPL was not distributed with this file,
     You can obtain one at https://mozilla.org/MPL/2.0/.
-->

<resources xmlns:tools="http://schemas.android.com/tools">
    <!-- Brave wallet -->
    <dimen name="brave_wallet_tab_indicator_height">2dp</dimen>

    <!-- Onboarding dimens -->
    <dimen name="onboarding_text_size">16sp</dimen>
    <dimen name="onboarding_bottom_sheet_height">250dp</dimen>
    <dimen name="onboarding_counter_layout_height">350dp</dimen>
    <dimen name="onboarding_counter_height">250dp</dimen>

    <dimen name="onboarding_2_title_size">22sp</dimen>
    <dimen name="onboarding_2_text_size">16sp</dimen>
    <dimen name="onboarding_2_layout_height">200dp</dimen>
    <dimen name="onboarding_2_animation_height">233dp</dimen>
    <dimen name="onboarding_2_animation_width">318dp</dimen>

    <!-- Bottom toolbar dimensions -->
    <dimen name="bottom_toolbar_padding">12dp</dimen>
    <dimen name="search_accelerator_width">64dp</dimen>
    <dimen name="search_accelerator_height">36dp</dimen>
    <dimen name="search_accelerator_height_padding">6dp</dimen>
    <dimen name="search_accelerator_width_margin">4dp</dimen>

    <dimen name="shields_tooltip_margin">-10dp</dimen>
    <dimen name="shields_tooltip_padding">32dp</dimen>
    <dimen name="shields_tooltip_arrow_width">30dp</dimen>
    <dimen name="shields_tooltip_arrow_height">15dp</dimen>

    <dimen name="zero_margin"> 0dp </dimen>

    <!-- NTP dimens override -->
    <dimen name="tile_grid_layout_min_horizontal_spacing">0dp</dimen>

    <dimen name="custom_tabs_control_container_leo_height">0dp</dimen>

    <dimen name="vpn_plan_margin">32dp</dimen>
    <dimen name="vpn_plan_section_margin">16dp</dimen>

    <dimen name="onboarding_network_selection_item_width">103dp</dimen>
    <dimen name="onboarding_network_selection_item_height">96dp</dimen>

    <dimen name="default_regular">14sp</dimen>
    <dimen name="large_regular">16sp</dimen>
    <dimen name="default_semibold">14sp</dimen>
    <dimen name="small_regular">12sp</dimen>
<<<<<<< HEAD
=======
    <dimen name="x_small_semibold">11sp</dimen>
    <dimen name="heading_h1">32sp</dimen>
>>>>>>> 4667e2e2
    <dimen name="heading_h3">22sp</dimen>
    <dimen name="heading_h4">16sp</dimen>
</resources><|MERGE_RESOLUTION|>--- conflicted
+++ resolved
@@ -50,11 +50,8 @@
     <dimen name="large_regular">16sp</dimen>
     <dimen name="default_semibold">14sp</dimen>
     <dimen name="small_regular">12sp</dimen>
-<<<<<<< HEAD
-=======
     <dimen name="x_small_semibold">11sp</dimen>
     <dimen name="heading_h1">32sp</dimen>
->>>>>>> 4667e2e2
     <dimen name="heading_h3">22sp</dimen>
     <dimen name="heading_h4">16sp</dimen>
 </resources>