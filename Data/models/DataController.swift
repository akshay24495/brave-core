/* This Source Code Form is subject to the terms of the Mozilla Public License, v. 2.0. If a copy of the MPL was not distributed with this file, You can obtain one at http://mozilla.org/MPL/2.0/. */

import UIKit
import CoreData
import Shared
import XCGLogger

private let log = Logger.browserLogger

public class DataController: NSObject {
    public static var shared: DataController = DataController()
    
<<<<<<< HEAD
    private lazy var container: NSPersistentContainer = {
        let modelName = "Model"
        guard let modelURL = Bundle(for: DataController.self).url(forResource: modelName, withExtension:"momd") else {
=======
    fileprivate lazy var writeContext: NSManagedObjectContext = {
        let write = NSManagedObjectContext(concurrencyType: .privateQueueConcurrencyType)
        write.persistentStoreCoordinator = self.persistentStoreCoordinator
        write.undoManager = nil
        write.mergePolicy = NSMergeByPropertyStoreTrumpMergePolicy
        
        return write
    }()
    
    public lazy var workerContext: NSManagedObjectContext = {
    
        let worker = NSManagedObjectContext(concurrencyType: .privateQueueConcurrencyType)
        worker.undoManager = nil
        worker.mergePolicy = NSOverwriteMergePolicy
        worker.parent = self.writeContext
        worker.automaticallyMergesChangesFromParent = true
        
        return worker
    }()
    
    public lazy var mainThreadContext: NSManagedObjectContext = {
        let main = NSManagedObjectContext(concurrencyType: .mainQueueConcurrencyType)
        main.undoManager = nil
        main.mergePolicy = NSOverwriteMergePolicy
        main.parent = self.writeContext
        main.automaticallyMergesChangesFromParent = true
        
        return main
    }()
    
    fileprivate var managedObjectModel: NSManagedObjectModel!
    fileprivate var persistentStoreCoordinator: NSPersistentStoreCoordinator!
    
    override init() {
        super.init()

       // TransformerUUID.setValueTransformer(transformer: NSValueTransformer?, forName name: String)

        guard let modelURL = Bundle(for: DataController.self).url(forResource: "Model", withExtension:"momd") else {
>>>>>>> e83676f6
            fatalError("Error loading model from bundle")
        }
        guard let mom = NSManagedObjectModel(contentsOf: modelURL) else {
            fatalError("Error initializing managed object model from: \(modelURL)")
        }
        
        let container = NSPersistentContainer(name: modelName, managedObjectModel: mom)
        
<<<<<<< HEAD
        // Dev note: This completion handler might be misleading: the persistent store is loaded synchronously by default.
        container.loadPersistentStores(completionHandler: { _, error in
            if let error = error {
                fatalError("Load persistent store error: \(error)")
=======
        let urls = FileManager.default.urls(for: .documentDirectory, in: .userDomainMask)
        if let docURL = urls.last {
            do {
                
                let options: [String: AnyObject] = [
                    NSMigratePersistentStoresAutomaticallyOption: true as AnyObject,
                    NSInferMappingModelAutomaticallyOption: true as AnyObject,
                    NSPersistentStoreFileProtectionKey : FileProtectionType.complete as AnyObject
                ]
                
                let type = AppConstants.IsRunningTest ? NSInMemoryStoreType : NSSQLiteStoreType
                
                // Old store URL from old beta, can be removed at some point (thorough migration testing though)
                var storeURL = docURL.appendingPathComponent("Brave.sqlite")
                try self.persistentStoreCoordinator.addPersistentStore(ofType: type, configurationName: nil, at: storeURL, options: options)
                
                storeURL = docURL.appendingPathComponent("Model.sqlite")
                try self.persistentStoreCoordinator.addPersistentStore(ofType: type, configurationName: nil, at: storeURL, options: options)
            }
            catch {
                fatalError("Error migrating store: \(error)")
>>>>>>> e83676f6
            }
        })
        // We need this so the `viewContext` gets updated on changes from background tasks.
        container.viewContext.automaticallyMergesChangesFromParent = true
        return container
    }()
    
<<<<<<< HEAD
    private var viewContext: NSManagedObjectContext {
        return container.viewContext
=======
    public static func remove(object: NSManagedObject, context: NSManagedObjectContext? = nil) {
        let context = context ?? DataController.shared.mainThreadContext
        context.delete(object)
        DataController.saveContext(context: context)
>>>>>>> e83676f6
    }
    
    public static func save(context: NSManagedObjectContext?) {
        guard let context = context else {
            log.warning("No context on save")
            return
        }
        
        context.perform {
            if !context.hasChanges { return }
            
            do {
                try context.save()
<<<<<<< HEAD
=======
                
                shared.writeContext.perform {
                    if !shared.writeContext.hasChanges {
                        return
                    }
                    do {
                        try shared.writeContext.save()
                    } catch {
                        fatalError("Error saving DB to disk: \(error)")
                    }
                }
>>>>>>> e83676f6
            } catch {
                assertionFailure("Error saving DB: \(error)")
            }
        }
    }
    
<<<<<<< HEAD
    public static var viewContext: NSManagedObjectContext {
        return DataController.shared.viewContext
    }
    
    public static func newBackgroundContext() -> NSManagedObjectContext {
        let backgroundContext = DataController.shared.container.newBackgroundContext()
        backgroundContext.mergePolicy = NSMergePolicy.mergeByPropertyStoreTrump
        return backgroundContext
=======
    public static var mainThreadContext: NSManagedObjectContext {
        return DataController.shared.mainThreadContext
    }
    
    public static var workerThreadContext: NSManagedObjectContext {
        return DataController.shared.workerContext
>>>>>>> e83676f6
    }
}
<|MERGE_RESOLUTION|>--- conflicted
+++ resolved
@@ -10,51 +10,9 @@
 public class DataController: NSObject {
     public static var shared: DataController = DataController()
     
-<<<<<<< HEAD
     private lazy var container: NSPersistentContainer = {
         let modelName = "Model"
         guard let modelURL = Bundle(for: DataController.self).url(forResource: modelName, withExtension:"momd") else {
-=======
-    fileprivate lazy var writeContext: NSManagedObjectContext = {
-        let write = NSManagedObjectContext(concurrencyType: .privateQueueConcurrencyType)
-        write.persistentStoreCoordinator = self.persistentStoreCoordinator
-        write.undoManager = nil
-        write.mergePolicy = NSMergeByPropertyStoreTrumpMergePolicy
-        
-        return write
-    }()
-    
-    public lazy var workerContext: NSManagedObjectContext = {
-    
-        let worker = NSManagedObjectContext(concurrencyType: .privateQueueConcurrencyType)
-        worker.undoManager = nil
-        worker.mergePolicy = NSOverwriteMergePolicy
-        worker.parent = self.writeContext
-        worker.automaticallyMergesChangesFromParent = true
-        
-        return worker
-    }()
-    
-    public lazy var mainThreadContext: NSManagedObjectContext = {
-        let main = NSManagedObjectContext(concurrencyType: .mainQueueConcurrencyType)
-        main.undoManager = nil
-        main.mergePolicy = NSOverwriteMergePolicy
-        main.parent = self.writeContext
-        main.automaticallyMergesChangesFromParent = true
-        
-        return main
-    }()
-    
-    fileprivate var managedObjectModel: NSManagedObjectModel!
-    fileprivate var persistentStoreCoordinator: NSPersistentStoreCoordinator!
-    
-    override init() {
-        super.init()
-
-       // TransformerUUID.setValueTransformer(transformer: NSValueTransformer?, forName name: String)
-
-        guard let modelURL = Bundle(for: DataController.self).url(forResource: "Model", withExtension:"momd") else {
->>>>>>> e83676f6
             fatalError("Error loading model from bundle")
         }
         guard let mom = NSManagedObjectModel(contentsOf: modelURL) else {
@@ -63,34 +21,10 @@
         
         let container = NSPersistentContainer(name: modelName, managedObjectModel: mom)
         
-<<<<<<< HEAD
         // Dev note: This completion handler might be misleading: the persistent store is loaded synchronously by default.
         container.loadPersistentStores(completionHandler: { _, error in
             if let error = error {
                 fatalError("Load persistent store error: \(error)")
-=======
-        let urls = FileManager.default.urls(for: .documentDirectory, in: .userDomainMask)
-        if let docURL = urls.last {
-            do {
-                
-                let options: [String: AnyObject] = [
-                    NSMigratePersistentStoresAutomaticallyOption: true as AnyObject,
-                    NSInferMappingModelAutomaticallyOption: true as AnyObject,
-                    NSPersistentStoreFileProtectionKey : FileProtectionType.complete as AnyObject
-                ]
-                
-                let type = AppConstants.IsRunningTest ? NSInMemoryStoreType : NSSQLiteStoreType
-                
-                // Old store URL from old beta, can be removed at some point (thorough migration testing though)
-                var storeURL = docURL.appendingPathComponent("Brave.sqlite")
-                try self.persistentStoreCoordinator.addPersistentStore(ofType: type, configurationName: nil, at: storeURL, options: options)
-                
-                storeURL = docURL.appendingPathComponent("Model.sqlite")
-                try self.persistentStoreCoordinator.addPersistentStore(ofType: type, configurationName: nil, at: storeURL, options: options)
-            }
-            catch {
-                fatalError("Error migrating store: \(error)")
->>>>>>> e83676f6
             }
         })
         // We need this so the `viewContext` gets updated on changes from background tasks.
@@ -98,15 +32,8 @@
         return container
     }()
     
-<<<<<<< HEAD
     private var viewContext: NSManagedObjectContext {
         return container.viewContext
-=======
-    public static func remove(object: NSManagedObject, context: NSManagedObjectContext? = nil) {
-        let context = context ?? DataController.shared.mainThreadContext
-        context.delete(object)
-        DataController.saveContext(context: context)
->>>>>>> e83676f6
     }
     
     public static func save(context: NSManagedObjectContext?) {
@@ -120,27 +47,12 @@
             
             do {
                 try context.save()
-<<<<<<< HEAD
-=======
-                
-                shared.writeContext.perform {
-                    if !shared.writeContext.hasChanges {
-                        return
-                    }
-                    do {
-                        try shared.writeContext.save()
-                    } catch {
-                        fatalError("Error saving DB to disk: \(error)")
-                    }
-                }
->>>>>>> e83676f6
             } catch {
                 assertionFailure("Error saving DB: \(error)")
             }
         }
     }
     
-<<<<<<< HEAD
     public static var viewContext: NSManagedObjectContext {
         return DataController.shared.viewContext
     }
@@ -149,13 +61,5 @@
         let backgroundContext = DataController.shared.container.newBackgroundContext()
         backgroundContext.mergePolicy = NSMergePolicy.mergeByPropertyStoreTrump
         return backgroundContext
-=======
-    public static var mainThreadContext: NSManagedObjectContext {
-        return DataController.shared.mainThreadContext
-    }
-    
-    public static var workerThreadContext: NSManagedObjectContext {
-        return DataController.shared.workerContext
->>>>>>> e83676f6
     }
 }
